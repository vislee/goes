// Copyright 2013 Belogik. All rights reserved.
// Use of this source code is governed by a BSD-style
// license that can be found in the LICENSE file.

// Package goes provides an API to access Elasticsearch.
package goes

import (
	"bytes"
	"encoding/json"
	"errors"
	"fmt"
	"io/ioutil"
	"net/http"
	"net/url"
	"reflect"
	"strconv"
	"strings"
)

const (
	BULK_COMMAND_INDEX  = "index"
	BULK_COMMAND_DELETE = "delete"
)

func (err *SearchError) Error() string {
	return fmt.Sprintf("[%d] %s", err.StatusCode, err.Msg)
}

// NewConnection initiates a new Connection to an elasticsearch server
//
// This function is pretty useless for now but might be useful in a near future
// if wee need more features like connection pooling or load balancing.
func NewConnection(host string, port string) *Connection {
	return &Connection{host, port, http.DefaultClient}
}

func (c *Connection) WithClient(cl *http.Client) *Connection {
	c.Client = cl
	return c
}

// CreateIndex creates a new index represented by a name and a mapping
<<<<<<< HEAD
func (c *Connection) CreateIndex(name string, mapping map[string]interface{}) (*Response, error) {
=======
func (c *Connection) CreateIndex(name string, mapping interface{}) (Response, error) {
>>>>>>> 673f67db
	r := Request{
		Conn:      c,
		Query:     mapping,
		IndexList: []string{name},
		method:    "PUT",
	}

	return r.Run()
}

// DeleteIndex deletes an index represented by a name
func (c *Connection) DeleteIndex(name string) (*Response, error) {
	r := Request{
		Conn:      c,
		IndexList: []string{name},
		method:    "DELETE",
	}

	return r.Run()
}

// RefreshIndex refreshes an index represented by a name
func (c *Connection) RefreshIndex(name string) (*Response, error) {
	r := Request{
		Conn:      c,
		IndexList: []string{name},
		method:    "POST",
		api:       "_refresh",
	}

	return r.Run()
}

// Optimize an index represented by a name, extra args are also allowed please check:
// http://www.elasticsearch.org/guide/en/elasticsearch/reference/current/indices-optimize.html#indices-optimize
func (c *Connection) Optimize(indexList []string, extraArgs url.Values) (*Response, error) {
	r := Request{
		Conn:      c,
		IndexList: indexList,
		ExtraArgs: extraArgs,
		method:    "POST",
		api:       "_optimize",
	}

	return r.Run()
}

// Stats fetches statistics (_stats) for the current elasticsearch server
func (c *Connection) Stats(indexList []string, extraArgs url.Values) (*Response, error) {
	r := Request{
		Conn:      c,
		IndexList: indexList,
		ExtraArgs: extraArgs,
		method:    "GET",
		api:       "_stats",
	}

	return r.Run()
}

// IndexStatus fetches the status (_status) for the indices defined in
// indexList. Use _all in indexList to get stats for all indices
func (c *Connection) IndexStatus(indexList []string) (*Response, error) {
	r := Request{
		Conn:      c,
		IndexList: indexList,
		method:    "GET",
		api:       "_status",
	}

	return r.Run()
}

// Bulk adds multiple documents in bulk mode
func (c *Connection) BulkSend(documents []Document) (*Response, error) {
	// We do not generate a traditional JSON here (often a one liner)
	// Elasticsearch expects one line of JSON per line (EOL = \n)
	// plus an extra \n at the very end of the document
	//
	// More informations about the Bulk JSON format for Elasticsearch:
	//
	// - http://www.elasticsearch.org/guide/reference/api/bulk.html
	//
	// This is quite annoying for us as we can not use the simple JSON
	// Marshaler available in Run().
	//
	// We have to generate this special JSON by ourselves which leads to
	// the code below.
	//
	// I know it is unreadable I must find an elegant way to fix this.

	// len(documents) * 2 : action + optional_sources
	// + 1 : room for the trailing \n
	bulkData := make([][]byte, len(documents)*2+1)
	i := 0

	for _, doc := range documents {
		action, err := json.Marshal(map[string]interface{}{
			doc.BulkCommand: map[string]interface{}{
				"_index": doc.Index,
				"_type":  doc.Type,
				"_id":    doc.Id,
			},
		})

		if err != nil {
			return &Response{}, err
		}

		bulkData[i] = action
		i++

		if doc.Fields != nil {
			if docFields, ok := doc.Fields.(map[string]interface{}); ok {
				if len(docFields) == 0 {
					continue
				}
			} else {
				typeOfFields := reflect.TypeOf(doc.Fields)
				if typeOfFields.Kind() == reflect.Ptr {
					typeOfFields = typeOfFields.Elem()
				}
				if typeOfFields.Kind() != reflect.Struct {
					return &Response{}, fmt.Errorf("Document fields not in struct or map[string]interface{} format")
				}
				if typeOfFields.NumField() == 0 {
					continue
				}
			}

			sources, err := json.Marshal(doc.Fields)
			if err != nil {
				return &Response{}, err
			}

			bulkData[i] = sources
			i++
		}
	}

	// forces an extra trailing \n absolutely necessary for elasticsearch
	bulkData[len(bulkData)-1] = []byte(nil)

	r := Request{
		Conn:     c,
		method:   "POST",
		api:      "_bulk",
		bulkData: bytes.Join(bulkData, []byte("\n")),
	}

	return r.Run()
}

// Search executes a search query against an index
<<<<<<< HEAD
func (c *Connection) Search(query map[string]interface{}, indexList []string, typeList []string, extraArgs url.Values) (*Response, error) {
=======
func (c *Connection) Search(query interface{}, indexList []string, typeList []string, extraArgs url.Values) (Response, error) {
>>>>>>> 673f67db
	r := Request{
		Conn:      c,
		Query:     query,
		IndexList: indexList,
		TypeList:  typeList,
		method:    "POST",
		api:       "_search",
		ExtraArgs: extraArgs,
	}

	return r.Run()
}

// Count executes a count query against an index, use the Count field in the response for the result
<<<<<<< HEAD
func (c *Connection) Count(query map[string]interface{}, indexList []string, typeList []string, extraArgs url.Values) (*Response, error) {
=======
func (c *Connection) Count(query interface{}, indexList []string, typeList []string, extraArgs url.Values) (Response, error) {
>>>>>>> 673f67db
	r := Request{
		Conn:      c,
		Query:     query,
		IndexList: indexList,
		TypeList:  typeList,
		method:    "POST",
		api:       "_count",
		ExtraArgs: extraArgs,
	}

	return r.Run()
}

//Query runs a query against an index using the provided http method.
//This method can be used to execute a delete by query, just pass in "DELETE"
//for the HTTP method.
<<<<<<< HEAD
func (c *Connection) Query(query map[string]interface{}, indexList []string, typeList []string, httpMethod string, extraArgs url.Values) (*Response, error) {
=======
func (c *Connection) Query(query interface{}, indexList []string, typeList []string, httpMethod string, extraArgs url.Values) (Response, error) {
>>>>>>> 673f67db
	r := Request{
		Conn:      c,
		Query:     query,
		IndexList: indexList,
		TypeList:  typeList,
		method:    httpMethod,
		api:       "_query",
		ExtraArgs: extraArgs,
	}

	return r.Run()
}

// Scan starts scroll over an index
<<<<<<< HEAD
func (c *Connection) Scan(query map[string]interface{}, indexList []string, typeList []string, timeout string, size int) (*Response, error) {
=======
func (c *Connection) Scan(query interface{}, indexList []string, typeList []string, timeout string, size int) (Response, error) {
>>>>>>> 673f67db
	v := url.Values{}
	v.Add("search_type", "scan")
	v.Add("scroll", timeout)
	v.Add("size", strconv.Itoa(size))

	r := Request{
		Conn:      c,
		Query:     query,
		IndexList: indexList,
		TypeList:  typeList,
		method:    "POST",
		api:       "_search",
		ExtraArgs: v,
	}

	return r.Run()
}

// Scroll fetches data by scroll id
func (c *Connection) Scroll(scrollId string, timeout string) (*Response, error) {
	v := url.Values{}
	v.Add("scroll", timeout)

	r := Request{
		Conn:      c,
		method:    "POST",
		api:       "_search/scroll",
		ExtraArgs: v,
		Body:      []byte(scrollId),
	}

	return r.Run()
}

// Get a typed document by its id
func (c *Connection) Get(index string, documentType string, id string, extraArgs url.Values) (*Response, error) {
	r := Request{
		Conn:      c,
		IndexList: []string{index},
		method:    "GET",
		api:       documentType + "/" + id,
		ExtraArgs: extraArgs,
	}

	return r.Run()
}

// Index indexes a Document
// The extraArgs is a list of url.Values that you can send to elasticsearch as
// URL arguments, for example, to control routing, ttl, version, op_type, etc.
func (c *Connection) Index(d Document, extraArgs url.Values) (*Response, error) {
	r := Request{
		Conn:      c,
		Query:     d.Fields,
		IndexList: []string{d.Index.(string)},
		TypeList:  []string{d.Type},
		ExtraArgs: extraArgs,
		method:    "POST",
	}

	if d.Id != nil {
		r.method = "PUT"
		r.id = d.Id.(string)
	}

	return r.Run()
}

// Delete deletes a Document d
// The extraArgs is a list of url.Values that you can send to elasticsearch as
// URL arguments, for example, to control routing.
func (c *Connection) Delete(d Document, extraArgs url.Values) (*Response, error) {
	r := Request{
		Conn:      c,
		IndexList: []string{d.Index.(string)},
		TypeList:  []string{d.Type},
		ExtraArgs: extraArgs,
		method:    "DELETE",
		id:        d.Id.(string),
	}

	return r.Run()
}

// Run executes an elasticsearch Request. It converts data to Json, sends the
// request and return the Response obtained
func (req *Request) Run() (*Response, error) {
	postData := []byte{}

	// XXX : refactor this
	if len(req.Body) > 0 {
		postData = req.Body
	} else if req.api == "_bulk" {
		postData = req.bulkData
	} else {
		b, err := json.Marshal(req.Query)
		if err != nil {
			return &Response{}, err
		}
		postData = b
	}

	reader := bytes.NewReader(postData)

	newReq, err := http.NewRequest(req.method, req.Url(), reader)
	if err != nil {
		return &Response{}, err
	}

	if req.method == "POST" || req.method == "PUT" {
		newReq.Header.Set("Content-Type", "application/json")
	}

	resp, err := req.Conn.Client.Do(newReq)
	if err != nil {
		return &Response{}, err
	}

	defer resp.Body.Close()

	body, err := ioutil.ReadAll(resp.Body)
	if err != nil {
		return &Response{}, err
	}

	if resp.StatusCode > 201 && resp.StatusCode < 400 {
		return &Response{}, errors.New(string(body))
	}

	esResp := new(Response)
	if req.method == "HEAD" {
		esResp.Status = uint64(resp.StatusCode)
	} else {
		err = json.Unmarshal(body, &esResp)
		if err != nil {
			return &Response{}, err
		}
		json.Unmarshal(body, &esResp.Raw)
	}

	if req.api == "_bulk" && esResp.Errors {
		for _, item := range esResp.Items {
			for _, i := range item {
				if i.Error != "" {
					return &Response{}, &SearchError{i.Error, i.Status}
				}
			}
		}
		return &Response{}, &SearchError{Msg: "Unknown error while bulk indexing"}
	}

	if esResp.Error != "" {
		return &Response{}, &SearchError{esResp.Error, esResp.Status}
	}

	return esResp, nil
}

// Url builds a Request for a URL
func (r *Request) Url() string {
	path := "/" + strings.Join(r.IndexList, ",")

	if len(r.TypeList) > 0 {
		path += "/" + strings.Join(r.TypeList, ",")
	}

	// XXX : for indexing documents using the normal (non bulk) API
	if len(r.id) > 0 {
		path += "/" + r.id
	}

	path += "/" + r.api

	u := url.URL{
		Scheme:   "http",
		Host:     fmt.Sprintf("%s:%s", r.Conn.Host, r.Conn.Port),
		Path:     path,
		RawQuery: r.ExtraArgs.Encode(),
	}

	return u.String()
}

// Buckets returns list of buckets in aggregation
func (a Aggregation) Buckets() []Bucket {
	result := []Bucket{}
	if buckets, ok := a["buckets"]; ok {
		for _, bucket := range buckets.([]interface{}) {
			result = append(result, bucket.(map[string]interface{}))
		}
	}

	return result
}

// Key returns key for aggregation bucket
func (b Bucket) Key() interface{} {
	return b["key"]
}

// DocCount returns count of documents in this bucket
func (b Bucket) DocCount() uint64 {
	return uint64(b["doc_count"].(float64))
}

// Aggregation returns aggregation by name from bucket
func (b Bucket) Aggregation(name string) Aggregation {
	if agg, ok := b[name]; ok {
		return agg.(map[string]interface{})
	} else {
		return Aggregation{}
	}
}

// PutMapping registers a specific mapping for one or more types in one or more indexes
<<<<<<< HEAD
func (c *Connection) PutMapping(typeName string, mapping map[string]interface{}, indexes []string) (*Response, error) {
=======
func (c *Connection) PutMapping(typeName string, mapping interface{}, indexes []string) (Response, error) {
>>>>>>> 673f67db

	r := Request{
		Conn:      c,
		Query:     mapping,
		IndexList: indexes,
		method:    "PUT",
		api:       "_mappings/" + typeName,
	}

	return r.Run()
}

func (c *Connection) GetMapping(types []string, indexes []string) (*Response, error) {

	r := Request{
		Conn:      c,
		IndexList: indexes,
		method:    "GET",
		api:       "_mapping/" + strings.Join(types, ","),
	}

	return r.Run()
}

// IndicesExist checks whether index (or indices) exist on the server
func (c *Connection) IndicesExist(indexes []string) (bool, error) {

	r := Request{
		Conn:      c,
		IndexList: indexes,
		method:    "HEAD",
	}

	resp, err := r.Run()

	return resp.Status == 200, err
}

<<<<<<< HEAD
func (c *Connection) Update(d Document, query map[string]interface{}, extraArgs url.Values) (*Response, error) {
=======
func (c *Connection) Update(d Document, query interface{}, extraArgs url.Values) (Response, error) {
>>>>>>> 673f67db
	r := Request{
		Conn:      c,
		Query:     query,
		IndexList: []string{d.Index.(string)},
		TypeList:  []string{d.Type},
		ExtraArgs: extraArgs,
		method:    "POST",
		api:       "_update",
	}

	if d.Id != nil {
		r.id = d.Id.(string)
	}

	return r.Run()
}

// DeleteMapping deletes a mapping along with all data in the type
func (c *Connection) DeleteMapping(typeName string, indexes []string) (*Response, error) {

	r := Request{
		Conn:      c,
		IndexList: indexes,
		method:    "DELETE",
		api:       "_mappings/" + typeName,
	}

	return r.Run()
}

func (c *Connection) modifyAlias(action string, alias string, indexes []string) (*Response, error) {
	command := map[string]interface{}{
		"actions": make([]map[string]interface{}, 1),
	}

	for _, index := range indexes {
		command["actions"] = append(command["actions"].([]map[string]interface{}), map[string]interface{}{
			action: map[string]interface{}{
				"index": index,
				"alias": alias,
			},
		})
	}

	r := Request{
		Conn:   c,
		Query:  command,
		method: "POST",
		api:    "_aliases",
	}

	return r.Run()
}

// AddAlias creates an alias to one or more indexes
func (c *Connection) AddAlias(alias string, indexes []string) (*Response, error) {
	return c.modifyAlias("add", alias, indexes)
}

// RemoveAlias removes an alias to one or more indexes
func (c *Connection) RemoveAlias(alias string, indexes []string) (*Response, error) {
	return c.modifyAlias("remove", alias, indexes)
}

// AliasExists checks whether alias is defined on the server
func (c *Connection) AliasExists(alias string) (bool, error) {

	r := Request{
		Conn:   c,
		method: "HEAD",
		api:    "_alias/" + alias,
	}

	resp, err := r.Run()

	return resp.Status == 200, err
}<|MERGE_RESOLUTION|>--- conflicted
+++ resolved
@@ -41,11 +41,7 @@
 }
 
 // CreateIndex creates a new index represented by a name and a mapping
-<<<<<<< HEAD
-func (c *Connection) CreateIndex(name string, mapping map[string]interface{}) (*Response, error) {
-=======
-func (c *Connection) CreateIndex(name string, mapping interface{}) (Response, error) {
->>>>>>> 673f67db
+func (c *Connection) CreateIndex(name string, mapping interface{}) (*Response, error) {
 	r := Request{
 		Conn:      c,
 		Query:     mapping,
@@ -200,11 +196,7 @@
 }
 
 // Search executes a search query against an index
-<<<<<<< HEAD
-func (c *Connection) Search(query map[string]interface{}, indexList []string, typeList []string, extraArgs url.Values) (*Response, error) {
-=======
-func (c *Connection) Search(query interface{}, indexList []string, typeList []string, extraArgs url.Values) (Response, error) {
->>>>>>> 673f67db
+func (c *Connection) Search(query interface{}, indexList []string, typeList []string, extraArgs url.Values) (*Response, error) {
 	r := Request{
 		Conn:      c,
 		Query:     query,
@@ -219,11 +211,7 @@
 }
 
 // Count executes a count query against an index, use the Count field in the response for the result
-<<<<<<< HEAD
-func (c *Connection) Count(query map[string]interface{}, indexList []string, typeList []string, extraArgs url.Values) (*Response, error) {
-=======
-func (c *Connection) Count(query interface{}, indexList []string, typeList []string, extraArgs url.Values) (Response, error) {
->>>>>>> 673f67db
+func (c *Connection) Count(query interface{}, indexList []string, typeList []string, extraArgs url.Values) (*Response, error) {
 	r := Request{
 		Conn:      c,
 		Query:     query,
@@ -240,11 +228,7 @@
 //Query runs a query against an index using the provided http method.
 //This method can be used to execute a delete by query, just pass in "DELETE"
 //for the HTTP method.
-<<<<<<< HEAD
-func (c *Connection) Query(query map[string]interface{}, indexList []string, typeList []string, httpMethod string, extraArgs url.Values) (*Response, error) {
-=======
-func (c *Connection) Query(query interface{}, indexList []string, typeList []string, httpMethod string, extraArgs url.Values) (Response, error) {
->>>>>>> 673f67db
+func (c *Connection) Query(query interface{}, indexList []string, typeList []string, httpMethod string, extraArgs url.Values) (*Response, error) {
 	r := Request{
 		Conn:      c,
 		Query:     query,
@@ -259,11 +243,7 @@
 }
 
 // Scan starts scroll over an index
-<<<<<<< HEAD
-func (c *Connection) Scan(query map[string]interface{}, indexList []string, typeList []string, timeout string, size int) (*Response, error) {
-=======
-func (c *Connection) Scan(query interface{}, indexList []string, typeList []string, timeout string, size int) (Response, error) {
->>>>>>> 673f67db
+func (c *Connection) Scan(query interface{}, indexList []string, typeList []string, timeout string, size int) (*Response, error) {
 	v := url.Values{}
 	v.Add("search_type", "scan")
 	v.Add("scroll", timeout)
@@ -479,11 +459,7 @@
 }
 
 // PutMapping registers a specific mapping for one or more types in one or more indexes
-<<<<<<< HEAD
-func (c *Connection) PutMapping(typeName string, mapping map[string]interface{}, indexes []string) (*Response, error) {
-=======
-func (c *Connection) PutMapping(typeName string, mapping interface{}, indexes []string) (Response, error) {
->>>>>>> 673f67db
+func (c *Connection) PutMapping(typeName string, mapping interface{}, indexes []string) (*Response, error) {
 
 	r := Request{
 		Conn:      c,
@@ -522,11 +498,7 @@
 	return resp.Status == 200, err
 }
 
-<<<<<<< HEAD
-func (c *Connection) Update(d Document, query map[string]interface{}, extraArgs url.Values) (*Response, error) {
-=======
-func (c *Connection) Update(d Document, query interface{}, extraArgs url.Values) (Response, error) {
->>>>>>> 673f67db
+func (c *Connection) Update(d Document, query interface{}, extraArgs url.Values) (*Response, error) {
 	r := Request{
 		Conn:      c,
 		Query:     query,
